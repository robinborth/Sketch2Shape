# @package _global_

defaults:
  - data:
    - optimize_latent
  - model: optimize_latent
  - trainer: default
  - logger: default
  - hydra: default
  - paths: default
  - debug: null
  - optional local: default
  - _self_

seed: 123
task_name: optimize_sketch
tags: ["optimize_sketch"]
split: val
obj_ids: ???
train: True
prior_idx: mean  # random(-2), mean(-1), prior, prior(idx)
eval: False
save_mesh: True
create_video: True
ckpt_path: ???
siamese_ckpt_path: ???

trainer:
  num_sanity_val_steps: 0
  max_epochs: 20
  accumulate_grad_batches: 8


data:
  train_dataset:
    _target_: lib.data.deepsdf_dataset.SketchLatentOptimizerDataset
    azims: ${data.preprocess_siamese.azims}
    elevs: ${data.preprocess_siamese.elevs}
  shuffle: True

model:
  _target_: lib.models.optimize_sketch.DeepSDFSketchRender
  siamese_ckpt_path: ${siamese_ckpt_path} 
  siamese_weight: 1.0
<<<<<<< HEAD
  capture_rate: 8
  reg_weight: 2e-03
=======
  video_capture_rate: 8
  reg_loss: False
  reg_weight: 1e-04
>>>>>>> 304242fd
  optimizer:
    lr: 1e-02
  scheduler:
    step_size: 5
    gamma: 0.5<|MERGE_RESOLUTION|>--- conflicted
+++ resolved
@@ -42,14 +42,8 @@
   _target_: lib.models.optimize_sketch.DeepSDFSketchRender
   siamese_ckpt_path: ${siamese_ckpt_path} 
   siamese_weight: 1.0
-<<<<<<< HEAD
   capture_rate: 8
   reg_weight: 2e-03
-=======
-  video_capture_rate: 8
-  reg_loss: False
-  reg_weight: 1e-04
->>>>>>> 304242fd
   optimizer:
     lr: 1e-02
   scheduler:
