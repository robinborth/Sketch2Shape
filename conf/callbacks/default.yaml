defaults:
  - model_checkpoint
  # - early_stopping
  - model_summary
  - learning_rate_monitor
  # - rich_progress_bar
  - _self_

model_checkpoint:
  dirpath: ${paths.output_dir}/checkpoints
  filename: "epoch_{epoch:03d}"
  monitor: "train/loss"
  mode: "min"
  save_last: True
  auto_insert_metric_name: False

<<<<<<< HEAD
# early_stopping:
#   monitor: "train/loss"
#   patience: 100
#   mode: "min"
=======
early_stopping:
  monitor: "train/loss"
  patience: 3 
  mode: "min"
>>>>>>> 88fe23cc

model_summary:
  max_depth: -1<|MERGE_RESOLUTION|>--- conflicted
+++ resolved
@@ -14,17 +14,10 @@
   save_last: True
   auto_insert_metric_name: False
 
-<<<<<<< HEAD
-# early_stopping:
-#   monitor: "train/loss"
-#   patience: 100
-#   mode: "min"
-=======
 early_stopping:
   monitor: "train/loss"
   patience: 3 
   mode: "min"
->>>>>>> 88fe23cc
 
 model_summary:
   max_depth: -1