--- conflicted
+++ resolved
@@ -14,11 +14,8 @@
 rich
 opencv-python
 scikit-image
-<<<<<<< HEAD
 trimesh
-=======
 h5py
->>>>>>> 88fe23cc
 
 # test
 black
