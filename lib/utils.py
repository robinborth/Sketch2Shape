from typing import List

from hydra import compose, initialize
from hydra.utils import instantiate
from lightning import Callback
from lightning.pytorch.loggers import Logger
from omegaconf import DictConfig

from lib.logger import create_logger

log = create_logger("utils")


def load_config() -> DictConfig:
    """Loads the hydra config via code.

    Returns:
        DictConfig: The initialized config.
    """
    with initialize(config_path="../conf", version_base=None):
        return compose(config_name="config")


def instantiate_callbacks(callbacks_cfg: DictConfig) -> List[Callback]:
    callbacks: List[Callback] = []

    if callbacks_cfg is None:
        log.info("No callbacks specified.")
        return callbacks

    for callback in callbacks_cfg.values():
        if "_target_" in callback.keys():
            callbacks.append(instantiate(callback))

    return callbacks

<<<<<<< HEAD

def instantiate_loggers(loggers_cfg: DictConfig) -> List[Logger]:
    loggers: List[Logger] = []

    if loggers_cfg is None:
        log.info("No loggers specified.")
        return loggers

    for logger in loggers_cfg.values():
        if "_target_" in logger.keys():
            loggers.append(instantiate(logger))
    return loggers
=======
def load_config(config_name) -> DictConfig:
    """Loads the hydra config via code.

    Returns:
        DictConfig: The initialized config.
    """
    with initialize(config_path="../conf", version_base=None):
        return compose(config_name=config_name)
>>>>>>> 4ab6e637
<|MERGE_RESOLUTION|>--- conflicted
+++ resolved
@@ -9,16 +9,6 @@
 from lib.logger import create_logger
 
 log = create_logger("utils")
-
-
-def load_config() -> DictConfig:
-    """Loads the hydra config via code.
-
-    Returns:
-        DictConfig: The initialized config.
-    """
-    with initialize(config_path="../conf", version_base=None):
-        return compose(config_name="config")
 
 
 def instantiate_callbacks(callbacks_cfg: DictConfig) -> List[Callback]:
@@ -34,7 +24,6 @@
 
     return callbacks
 
-<<<<<<< HEAD
 
 def instantiate_loggers(loggers_cfg: DictConfig) -> List[Logger]:
     loggers: List[Logger] = []
@@ -47,13 +36,13 @@
         if "_target_" in logger.keys():
             loggers.append(instantiate(logger))
     return loggers
-=======
-def load_config(config_name) -> DictConfig:
+
+
+def load_config(config_name: str) -> DictConfig:
     """Loads the hydra config via code.
 
     Returns:
         DictConfig: The initialized config.
     """
     with initialize(config_path="../conf", version_base=None):
-        return compose(config_name=config_name)
->>>>>>> 4ab6e637
+        return compose(config_name=config_name)