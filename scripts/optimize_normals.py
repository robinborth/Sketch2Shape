from pathlib import Path
from typing import List

import hydra
import lightning as L
import open3d as o3d
import pandas as pd
import wandb
from lightning import Callback, LightningDataModule, LightningModule, Trainer
from lightning.pytorch.loggers import Logger
from omegaconf import DictConfig

from lib.data.metainfo import MetaInfo
<<<<<<< HEAD
from lib.render.utils import create_video
from lib.utils import (
    create_logger,
    instantiate_callbacks,
    instantiate_loggers,
    log_hyperparameters,
)
=======
from lib.utils import create_logger, instantiate_callbacks, log_hyperparameters
>>>>>>> 498a442c

log = create_logger("optimize_normals")


@hydra.main(version_base=None, config_path="../conf", config_name="optimize_normals")
def optimize(cfg: DictConfig) -> None:
    metrics = []

    log.info("==> loading config ...")
    assert cfg.data.batch_size == 1  # make sure that the batch_size is 1
    L.seed_everything(cfg.seed)

    log.info(f"==> initializing datamodule <{cfg.data._target_}>")
    metainfo = MetaInfo(data_dir=cfg.data.data_dir, split=cfg.split)
    for obj_id in metainfo.obj_ids:
        log.info(f"==> optimize {obj_id=} ...")
        cfg.data.obj_id = obj_id
        datamodule: LightningDataModule = hydra.utils.instantiate(cfg.data)

        log.info(f"==> initializing model <{cfg.model._target_}>")
        model: LightningModule = hydra.utils.instantiate(cfg.model)

        log.info("==> initializing callbacks ...")
        callbacks: List[Callback] = instantiate_callbacks(cfg.get("callbacks"))

        log.info("==> initializing logger ...")
        logger: Logger = hydra.utils.instantiate(cfg.logger)

        log.info(f"==> initializing trainer <{cfg.trainer._target_}>")
        trainer: Trainer = hydra.utils.instantiate(
            cfg.trainer,
            callbacks=callbacks,
            logger=logger,
        )

        object_dict = {
            "cfg": cfg,
            "datamodule": datamodule,
            "model": model,
            "callbacks": callbacks,
            "logger": logger,
            "trainer": trainer,
        }
        if logger:
            log.info("==> logging hyperparameters ...")
            log_hyperparameters(object_dict)

        if cfg.train:
            log.info("==> start training ...")
            trainer.fit(model=model, datamodule=datamodule)

        if cfg.eval:
            log.info("==> start evalution ...")
            metric = trainer.test(model=model, datamodule=datamodule)[0]
            metric["obj_id"] = obj_id  # type: ignore
            metrics.append(metric)

        if cfg.save_mesh and (mesh := model.mesh):
            log.info("==> save mesh ...")
            path = Path(cfg.paths.mesh_dir, f"{obj_id}.obj")
            path.parent.mkdir(parents=True, exist_ok=True)
            o3d.io.write_triangle_mesh(
                path.as_posix(),
                mesh=mesh,
                write_triangle_uvs=False,
            )

        # finish the wandb run in order to track all the optimizations seperate
        wandb.finish()

        if cfg.create_video:
            video_fname = cfg.save_video_path + "/" + cfg.save_video_name
            create_video(
                run_folder=cfg.paths.output_dir,
                video_fname=video_fname,
                framerate=cfg.framerate,
            )

    log.info("==> save metrics ...")
    df = pd.DataFrame(metrics)
    mean_metric = df.loc[:, df.columns != "obj_id"].mean()
    mean_metric["obj_id"] = "mean_metric"
    df = pd.concat([df, mean_metric.to_frame().T], ignore_index=True)
    df.to_csv(cfg.paths.metrics_path, index=False)


if __name__ == "__main__":
    optimize()<|MERGE_RESOLUTION|>--- conflicted
+++ resolved
@@ -11,17 +11,8 @@
 from omegaconf import DictConfig
 
 from lib.data.metainfo import MetaInfo
-<<<<<<< HEAD
 from lib.render.utils import create_video
-from lib.utils import (
-    create_logger,
-    instantiate_callbacks,
-    instantiate_loggers,
-    log_hyperparameters,
-)
-=======
 from lib.utils import create_logger, instantiate_callbacks, log_hyperparameters
->>>>>>> 498a442c
 
 log = create_logger("optimize_normals")
 
